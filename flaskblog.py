from flask import Flask, render_template, url_for, flash, redirect, request, abort, jsonify
from flask_sqlalchemy import SQLAlchemy
from sqlalchemy.exc import SQLAlchemyError
from flask_login import LoginManager, UserMixin, login_user, current_user, logout_user, login_required
from werkzeug.security import generate_password_hash, check_password_hash
from flask_wtf import FlaskForm, CSRFProtect
from flask_wtf.file import FileField, FileAllowed
from wtforms import StringField, PasswordField, SubmitField, TextAreaField, BooleanField, SelectField, DateTimeField, HiddenField, EmailField
from wtforms.validators import DataRequired, Length, Email, EqualTo, ValidationError, Optional
import os
import secrets
from PIL import Image, UnidentifiedImageError as PillowUnidentifiedImageError # Import with alias
from datetime import datetime
from flask_admin import Admin, AdminIndexView, expose
from flask_admin.contrib.sqla import ModelView
from functools import wraps
from slugify import slugify
from markupsafe import Markup
from flask_wtf.csrf import generate_csrf

app = Flask(__name__)
app.config['SECRET_KEY'] = secrets.token_hex(16)
app.config['SQLALCHEMY_DATABASE_URI'] = 'sqlite:///site.db'
db = SQLAlchemy(app)
csrf = CSRFProtect(app)

login_manager = LoginManager(app)
login_manager.login_view = 'login'
login_manager.login_message_category = 'info'

# Add template context processor for csrf_token
@app.context_processor
def inject_csrf_token():
    return dict(csrf_token=lambda: generate_csrf())

# User model
class User(db.Model, UserMixin):
    id = db.Column(db.Integer, primary_key=True)
    username = db.Column(db.String(20), unique=True, nullable=False)
    email = db.Column(db.String(120), unique=True, nullable=False)
    image_file = db.Column(db.String(20), nullable=False, default='default.jpg')
    password = db.Column(db.String(60), nullable=False)
    is_admin = db.Column(db.Boolean, default=False)
    # New profile fields
    bio = db.Column(db.String(500))
    location = db.Column(db.String(100))
    website = db.Column(db.String(200))
    twitter = db.Column(db.String(100))
    github = db.Column(db.String(100))
    joined_at = db.Column(db.DateTime, nullable=False, default=datetime.utcnow)
    posts = db.relationship('Post', backref='author', lazy=True)
    likes = db.relationship('Like', backref='user', lazy=True)
    comments = db.relationship('Comment', back_populates='author', lazy=True)
    
    # Updated followers relationship
    followers = db.Table('followers',
        db.Column('follower_id', db.Integer, db.ForeignKey('user.id'), primary_key=True),
        db.Column('followed_id', db.Integer, db.ForeignKey('user.id'), primary_key=True)
    )
    
    following = db.relationship(
        'User', secondary=followers,
        primaryjoin=(followers.c.follower_id == id),
        secondaryjoin=(followers.c.followed_id == id),
        backref=db.backref('followers_list', lazy='dynamic'), lazy='dynamic'
    )

    def __repr__(self):
        return f"User('{self.username}', '{self.email}', '{self.image_file}')"

    def follow(self, user):
        if not self.is_following(user):
            self.following.append(user)
            db.session.commit()

    def unfollow(self, user):
        if self.is_following(user):
            self.following.remove(user)
            db.session.commit()

    def is_following(self, user):
        return self.following.filter(
            User.followers.c.followed_id == user.id).count() > 0

# Category model
class Category(db.Model):
    id = db.Column(db.Integer, primary_key=True)
    name = db.Column(db.String(50), unique=True, nullable=False)
    description = db.Column(db.String(200))
    slug = db.Column(db.String(50), unique=True)

    def __repr__(self):
        return f"Category('{self.name}')"

# Tag model and post-tag relationship
post_tags = db.Table('post_tags',
    db.Column('post_id', db.Integer, db.ForeignKey('post.id'), primary_key=True),
    db.Column('tag_id', db.Integer, db.ForeignKey('tag.id'), primary_key=True)
)

class Tag(db.Model):
    id = db.Column(db.Integer, primary_key=True)
    name = db.Column(db.String(50), unique=True, nullable=False)
    description = db.Column(db.String(200))
    slug = db.Column(db.String(50), unique=True)
    posts = db.relationship('Post', secondary=post_tags, backref=db.backref('tags', lazy='dynamic'))

    def __repr__(self):
        return f"Tag('{self.name}')"

# Newsletter model
class Newsletter(db.Model):
    id = db.Column(db.Integer, primary_key=True)
    email = db.Column(db.String(120), unique=True, nullable=False)
    name = db.Column(db.String(100), nullable=True)
    subscribed_at = db.Column(db.DateTime, nullable=False, default=datetime.utcnow)
    created_at = db.Column(db.DateTime, nullable=False, default=datetime.utcnow)
    is_active = db.Column(db.Boolean, default=True)
    confirmation_token = db.Column(db.String(100), unique=True, nullable=True)
    is_confirmed = db.Column(db.Boolean, default=False)

    def __repr__(self):
        return f"Newsletter('{self.email}', '{self.subscribed_at}')"

# Post model
class Post(db.Model):
    id = db.Column(db.Integer, primary_key=True)
    title = db.Column(db.String(100), nullable=False)
    date_posted = db.Column(db.DateTime, nullable=False, default=datetime.utcnow)
    content = db.Column(db.Text, nullable=False)
    image_file = db.Column(db.String(20), nullable=True)
    user_id = db.Column(db.Integer, db.ForeignKey('user.id'), nullable=False)
    category_id = db.Column(db.Integer, db.ForeignKey('category.id'), nullable=True)
    category = db.relationship('Category', backref=db.backref('posts', lazy=True))
    views = db.Column(db.Integer, default=0)
    status = db.Column(db.String(20), default='published')  # published, draft, scheduled
    publish_date = db.Column(db.DateTime)
    likes = db.relationship('Like', backref='post', lazy=True)
    comments = db.relationship('Comment', back_populates='post', lazy=True)

    def __repr__(self):
        return f"Post('{self.title}', '{self.date_posted}')"

    @property
    def like_count(self):
        return len(self.likes)

    def is_liked_by(self, user):
        return Like.query.filter_by(user_id=user.id, post_id=self.id).first() is not None

# Like model
class Like(db.Model):
    id = db.Column(db.Integer, primary_key=True)
    user_id = db.Column(db.Integer, db.ForeignKey('user.id'), nullable=False)
    post_id = db.Column(db.Integer, db.ForeignKey('post.id'), nullable=False)
    created_at = db.Column(db.DateTime, nullable=False, default=datetime.utcnow)

    def __repr__(self):
        return f"Like('{self.user_id}', '{self.post_id}')"

# Comment model
class Comment(db.Model):
    id = db.Column(db.Integer, primary_key=True)
    content = db.Column(db.Text, nullable=False)
    created_at = db.Column(db.DateTime, nullable=False, default=datetime.utcnow)
    user_id = db.Column(db.Integer, db.ForeignKey('user.id'), nullable=False)
    post_id = db.Column(db.Integer, db.ForeignKey('post.id'), nullable=False)
    parent_id = db.Column(db.Integer, db.ForeignKey('comment.id'), nullable=True)
    
    # Update relationships to use back_populates
    author = db.relationship('User', back_populates='comments')
    post = db.relationship('Post', back_populates='comments')
    parent = db.relationship('Comment', remote_side=[id], backref=db.backref('replies', lazy=True))
    
    def __repr__(self):
        return f"Comment('{self.content[:20]}...', '{self.created_at}')"

# Notification model
class Notification(db.Model):
    id = db.Column(db.Integer, primary_key=True)
    user_id = db.Column(db.Integer, db.ForeignKey('user.id'), nullable=False)
    sender_id = db.Column(db.Integer, db.ForeignKey('user.id'), nullable=False)
    post_id = db.Column(db.Integer, db.ForeignKey('post.id'), nullable=False)
    comment_id = db.Column(db.Integer, db.ForeignKey('comment.id'), nullable=True)
    parent_comment_id = db.Column(db.Integer, db.ForeignKey('comment.id'), nullable=True)
    content = db.Column(db.String(200), nullable=False)
    created_at = db.Column(db.DateTime, nullable=False, default=datetime.utcnow)
    is_read = db.Column(db.Boolean, default=False)
    
    # Relationships
    user = db.relationship('User', foreign_keys=[user_id], backref=db.backref('notifications', lazy=True))
    sender = db.relationship('User', foreign_keys=[sender_id])
    post = db.relationship('Post', backref=db.backref('notifications', lazy=True))
    comment = db.relationship('Comment', foreign_keys=[comment_id], backref=db.backref('notifications', lazy=True))
    parent_comment = db.relationship('Comment', foreign_keys=[parent_comment_id])
    
    def __repr__(self):
        return f"Notification('{self.content}', '{self.created_at}')"

@login_manager.user_loader
def load_user(user_id):
    return db.session.get(User, int(user_id))

# Forms
class RegistrationForm(FlaskForm):
    username = StringField('Username', 
                           validators=[DataRequired(), Length(min=2, max=20)])
    email = StringField('Email',
                        validators=[DataRequired(), Email()])
    password = PasswordField('Password', validators=[DataRequired()])
    confirm_password = PasswordField('Confirm Password',
                                     validators=[DataRequired(), EqualTo('password')])
    submit = SubmitField('Sign Up')

    def validate_username(self, username):
        user = User.query.filter_by(username=username.data).first()
        if user:
            raise ValidationError('That username is taken. Please choose a different one.')

    def validate_email(self, email):
        user = User.query.filter_by(email=email.data).first()
        if user:
            raise ValidationError('That email is taken. Please choose a different one.')

class LoginForm(FlaskForm):
    email = StringField('Email',
                        validators=[DataRequired(), Email()])
    password = PasswordField('Password', validators=[DataRequired()])
    submit = SubmitField('Login')

class UpdateProfileForm(FlaskForm):
    username = StringField('Username', validators=[DataRequired(), Length(min=2, max=20)])
    email = StringField('Email', validators=[DataRequired(), Email()])
    bio = TextAreaField('Bio', validators=[Length(max=500)])
    location = StringField('Location', validators=[Length(max=100)])
    website = StringField('Website', validators=[Length(max=200)])
    twitter = StringField('Twitter Username', validators=[Length(max=100)])
    github = StringField('GitHub Username', validators=[Length(max=100)])
    picture = FileField('Update Profile Picture', validators=[FileAllowed(['jpg', 'png'])])
    submit = SubmitField('Update')

    def __init__(self, original_username, original_email, *args, **kwargs):
        super(UpdateProfileForm, self).__init__(*args, **kwargs)
        self.original_username = original_username
        self.original_email = original_email

    def validate_username(self, username):
        if username.data != self.original_username:
            user = User.query.filter_by(username=username.data).first()
            if user:
                raise ValidationError('That username is taken. Please choose a different one.')

    def validate_email(self, email):
        if email.data != self.original_email:
            user = User.query.filter_by(email=email.data).first()
            if user:
                raise ValidationError('That email is taken. Please choose a different one.')

class PostForm(FlaskForm):
    title = StringField('Title', validators=[DataRequired()])
    content = TextAreaField('Content', validators=[DataRequired()])
    category = SelectField('Category', coerce=int, validators=[DataRequired()])
    tags = StringField('Tags (comma separated)', validators=[Optional()])
    status = SelectField('Status', choices=[
        ('published', 'Publish Now'),
        ('draft', 'Save as Draft'),
        ('scheduled', 'Schedule')
    ])
    publish_date = DateTimeField('Publish Date', format='%Y-%m-%d %H:%M', validators=[Optional()])
    picture = FileField('Add Image (Optional)', validators=[FileAllowed(['jpg', 'png', 'jpeg', 'gif'])])
    submit = SubmitField('Post')

    def __init__(self, *args, **kwargs):
        super(PostForm, self).__init__(*args, **kwargs)
        self.category.choices = [(c.id, c.name) for c in Category.query.order_by('name')]

class CommentForm(FlaskForm):
    content = TextAreaField('Content', validators=[DataRequired()])
    parent_id = HiddenField('Parent Comment ID')
    submit = SubmitField('Post Comment')

def save_picture(form_picture):
    random_hex = secrets.token_hex(8)
    _, f_ext = os.path.splitext(form_picture.filename)
    picture_fn = random_hex + f_ext
    picture_path = os.path.join(app.root_path, 'static/profile_pics', picture_fn)
    
    # Resize the image
    output_size = (125, 125)
    i = Image.open(form_picture)
    i.thumbnail(output_size)
    i.save(picture_path)
    
    return picture_fn

def save_post_image(form_picture):
    random_hex = secrets.token_hex(8)
    _, f_ext = os.path.splitext(form_picture.filename)
    picture_fn = random_hex + f_ext
    picture_path = os.path.join(app.root_path, 'static/post_pics', picture_fn)
    
    output_size = (800, 800)
    try:
        i = Image.open(form_picture)
    except PillowUnidentifiedImageError: # More specific error for invalid image format
        return None, "Invalid image file: The provided file is not a recognized image format."
    except IOError:
        return None, "Invalid image file: Could not open or read the image."
    except Exception as e: # Catch other Pillow related errors during open
        app.logger.error(f"Pillow Image.open error: {e}")
        return None, "An error occurred while trying to open the image."

    try:
        i.thumbnail(output_size)
    except Exception as e:
        app.logger.error(f"Pillow thumbnail error: {e}")
        return None, "Failed to resize image. The image might be corrupted or in an unsupported format."

    try:
        i.save(picture_path)
    except Exception as e:
        app.logger.error(f"Pillow save error: {e}")
        return None, "Failed to save image. Please try again later."

    return picture_fn, None

def get_sidebar_data():
    total_posts = Post.query.filter_by(status='published').count()
    user_post_count = Post.query.filter_by(author=current_user, status='published').count() if current_user.is_authenticated else 0
    categories = Category.query.order_by(Category.name).all()
    popular_posts = Post.query.filter_by(status='published').order_by(Post.views.desc()).limit(5).all()
    popular_tags = db.session.query(Tag, db.func.count(post_tags.c.post_id).label('post_count'))\
        .join(post_tags)\
        .group_by(Tag)\
        .order_by(db.text('post_count DESC'))\
        .limit(10).all()
    # Get all tags for the sidebar
    all_tags = Tag.query.all()
    return {
        'total_posts': total_posts,
        'user_post_count': user_post_count,
        'categories': categories,
        'popular_posts': popular_posts,
        'popular_tags': popular_tags,
        'tags': all_tags  # Add all tags to the context
    }

@app.route("/")
@app.route("/home")
def home():
    page = request.args.get('page', 1, type=int)
    posts = Post.query.order_by(Post.date_posted.desc()).paginate(page=page, per_page=5)
    return render_template('home.html', posts=posts, title='Home', **get_sidebar_data())

@app.route("/about")
def about():
    return render_template('about.html', title="About", **get_sidebar_data())

@app.route("/register", methods=['GET', 'POST'])
def register():
    if current_user.is_authenticated:
        return redirect(url_for('home'))
    form = RegistrationForm()
    if form.validate_on_submit():
        hashed_password = generate_password_hash(form.password.data, method='pbkdf2:sha256')
        user = User(username=form.username.data, email=form.email.data, password=hashed_password)
        db.session.add(user)
        db.session.commit()
        flash('Your account has been created! You are now able to log in', 'success')
        return redirect(url_for('login'))
    return render_template('register.html', title='Register', form=form, **get_sidebar_data())

@app.route("/login", methods=['GET', 'POST'])
def login():
    if current_user.is_authenticated:
        return redirect(url_for('home'))
    form = LoginForm()
    if form.validate_on_submit():
        user = User.query.filter_by(email=form.email.data).first()
        if user and check_password_hash(user.password, form.password.data):
            login_user(user)
            next_page = request.args.get('next')
            return redirect(next_page) if next_page else redirect(url_for('home'))
        else:
            flash('Login Unsuccessful. Please check email and password', 'danger')
    return render_template('login.html', title='Login', form=form, **get_sidebar_data())

@app.route("/logout")
def logout():
    logout_user()
    return redirect(url_for('home'))

@app.route("/account", methods=['GET', 'POST'])
@login_required
def account():
    form = UpdateProfileForm(current_user.username, current_user.email)
    if form.validate_on_submit():
        if form.picture.data:
            picture_file = save_picture(form.picture.data)
            current_user.image_file = picture_file
        current_user.username = form.username.data
        current_user.email = form.email.data
        current_user.bio = form.bio.data
        current_user.location = form.location.data
        current_user.website = form.website.data
        current_user.twitter = form.twitter.data
        current_user.github = form.github.data
        db.session.commit()
        flash('Your account has been updated!', 'success')
        return redirect(url_for('account'))
    elif request.method == 'GET':
        form.username.data = current_user.username
        form.email.data = current_user.email
        form.bio.data = current_user.bio
        form.location.data = current_user.location
        form.website.data = current_user.website
        form.twitter.data = current_user.twitter
        form.github.data = current_user.github
    return render_template('account.html', title='Account', form=form)

@app.route("/post/new", methods=['GET', 'POST'])
@login_required
def new_post():
    form = PostForm()
    if form.validate_on_submit():
        image_filename_to_save = None
        if form.picture.data:
            saved_image_info = save_post_image(form.picture.data)
            if saved_image_info[0]: # Filename is present, success
                image_filename_to_save = saved_image_info[0]
            else: # Error occurred
                flash(f"Image upload failed: {saved_image_info[1]}", 'danger')
                return render_template('create_post.html', title='New Post', form=form, legend='New Post', **get_sidebar_data())
        
        post = Post(
            title=form.title.data,
            content=form.content.data,
            author=current_user,
            image_file=image_filename_to_save, # Use the potentially updated filename
            category_id=form.category.data,
            status=form.status.data
        )
        
        if form.status.data == 'scheduled' and form.publish_date.data:
            post.publish_date = form.publish_date.data
        
        # Handle tags
        if form.tags.data:
            tag_names = [t.strip() for t in form.tags.data.split(',')]
            for tag_name in tag_names:
                tag = Tag.query.filter_by(name=tag_name).first()
                if not tag:
                    tag = Tag(name=tag_name)
                    tag.slug = slugify(tag_name)
                    db.session.add(tag)
                post.tags.append(tag)
        
        db.session.add(post)
        db.session.commit()
        flash('Your post has been created!', 'success')
        return redirect(url_for('home'))
    return render_template('create_post.html', title='New Post', form=form, legend='New Post')

@app.route("/post/<int:post_id>")
def post(post_id):
    try:
        post = Post.query.get_or_404(post_id)
        if post.status != 'published' and (not current_user.is_authenticated or 
            (current_user != post.author and not current_user.is_admin)):
            abort(403)
        
        # Increment view count
        post.views += 1
        db.session.commit()
        
        form = CommentForm()
        return render_template('post.html', 
                             title=post.title, 
                             post=post, 
                             form=form,
                             **get_sidebar_data())
    except SQLAlchemyError as db_err:
        app.logger.error(f"Database error displaying post {post_id}: {db_err}")
        db.session.rollback() # Rollback the session in case of db error
        flash('A database error occurred while trying to load the post. Please try again later.', 'danger')
        return redirect(url_for('home'))
    except Exception as e:
        # Log the specific post_id and exception for better debugging
        app.logger.error(f"Unexpected error displaying post {post_id}: {e}", exc_info=True)
        flash('An unexpected error occurred while loading the post. Please try again later.', 'danger')
        return redirect(url_for('home'))
@app.route("/post/<int:post_id>/comment", methods=['POST'])
@login_required
def add_comment(post_id):
    post = Post.query.get_or_404(post_id)
    form = CommentForm() # request.form is automatically passed by Flask-WTF
    if form.validate_on_submit():
        parent_id_val = form.parent_id.data
        # Ensure parent_id is an integer if provided, otherwise None
        parent_id = int(parent_id_val) if parent_id_val and parent_id_val.isdigit() else None

        comment = Comment(
            content=form.content.data,
            user_id=current_user.id,
            post_id=post.id,
            parent_id=parent_id
        )
        db.session.add(comment)
        db.session.commit()
        flash('Your comment has been posted!', 'success')
    else:
        # Flash form-specific errors or a generic one
        if form.errors:
            for field, error_list in form.errors.items():
                for error in error_list:
                    flash(f"Error in {getattr(form, field).label.text if hasattr(getattr(form, field), 'label') else field}: {error}", 'danger')
        else:
            flash('Error posting comment. Please check your input.', 'danger')

<<<<<<< HEAD
    return redirect(url_for('post', post_id=post.id, _anchor='comments-section')) # Redirect to the comments section
=======
@app.route("/post/<int:post_id>/comment", methods=['POST'])
@login_required
def add_comment(post_id):
    post = Post.query.get_or_404(post_id)
    form = CommentForm() # request.form is automatically passed by Flask-WTF
    if form.validate_on_submit():
        parent_id_val = form.parent_id.data
        # Ensure parent_id is an integer if provided, otherwise None
        parent_id = int(parent_id_val) if parent_id_val and parent_id_val.isdigit() else None

        comment = Comment(
            content=form.content.data,
            user_id=current_user.id,
            post_id=post.id,
            parent_id=parent_id
        )
        db.session.add(comment)
        db.session.commit()
        flash('Your comment has been posted!', 'success')
    else:
        # Flash form-specific errors or a generic one
        if form.errors:
            for field, error_list in form.errors.items():
                for error in error_list:
                    flash(f"Error in {getattr(form, field).label.text if hasattr(getattr(form, field), 'label') else field}: {error}", 'danger')
        else:
            flash('Error posting comment. Please check your input.', 'danger')

    return redirect(url_for('post', post_id=post.id, _anchor='comments-section')) # Redirect to the comments section


>>>>>>> 62943a6e
@app.route("/post/<int:post_id>/update", methods=['GET', 'POST'])
@login_required
def update_post(post_id):
    post = Post.query.get_or_404(post_id)
    if post.author != current_user:
        abort(403)
    form = PostForm()
    if form.validate_on_submit():
        if form.picture.data:
            saved_image_info = save_post_image(form.picture.data)
            if saved_image_info[0]: # Filename is present, success
                # Delete old image if it exists and new one is successfully saved
                if post.image_file:
                    old_image_path = os.path.join(app.root_path, 'static/post_pics', post.image_file)
                    if os.path.exists(old_image_path):
                        try:
                            os.remove(old_image_path)
                        except Exception as e:
                            app.logger.error(f"Error deleting old post image {post.image_file}: {e}")
                post.image_file = saved_image_info[0]
            else: # Error occurred during new image save
                flash(f"Image upload failed: {saved_image_info[1]}", 'danger')
                # It's important to repopulate choices or any dynamic data if re-rendering
                form.category.choices = [(c.id, c.name) for c in Category.query.order_by('name')]
                return render_template('create_post.html', title='Update Post', form=form, legend='Update Post', **get_sidebar_data())

        post.title = form.title.data
        post.content = form.content.data
        post.category_id = form.category.data
        
        # Handle tags
        # Clear existing tags
        post.tags = []
        if form.tags.data:
            tag_names = [t.strip() for t in form.tags.data.split(',')]
            for tag_name in tag_names:
                tag = Tag.query.filter_by(name=tag_name).first()
                if not tag:
                    tag = Tag(name=tag_name)
                    tag.slug = slugify(tag_name)
                    db.session.add(tag)
                post.tags.append(tag)
        
        db.session.commit()
        flash('Your post has been updated!', 'success')
        return redirect(url_for('post', post_id=post.id))
    elif request.method == 'GET':
        form.title.data = post.title
        form.content.data = post.content
        form.category.data = post.category_id
        form.status.data = post.status # Ensure status is pre-filled
        form.publish_date.data = post.publish_date if post.publish_date else None # Ensure publish_date is pre-filled
        # Set existing tags
        form.tags.data = ', '.join([tag.name for tag in post.tags])
    # Ensure choices are populated for GET request as well
    form.category.choices = [(c.id, c.name) for c in Category.query.order_by('name')]
    return render_template('create_post.html', title='Update Post',
                         form=form, legend='Update Post', **get_sidebar_data())

@app.route("/post/<int:post_id>/delete", methods=['POST'])
@login_required
def delete_post(post_id):
    post = Post.query.get_or_404(post_id)
    if post.author != current_user:
        abort(403)
    db.session.delete(post)
    db.session.commit()
    flash('Your post has been deleted!', 'success')
    return redirect(url_for('home'))

# Admin required decorator
def admin_required(f):
    @wraps(f)
    def decorated_function(*args, **kwargs):
        if not current_user.is_authenticated or not current_user.is_admin:
            abort(403)
        return f(*args, **kwargs)
    return decorated_function

# Custom admin index view with authentication
class MyAdminIndexView(AdminIndexView):
    def is_accessible(self):
        return current_user.is_authenticated and current_user.is_admin

    def inaccessible_callback(self, name, **kwargs):
        return redirect(url_for('login', next=request.url))

    @expose('/')
    def index(self):
        stats = {
            'total_posts': Post.query.count(),
            'total_users': User.query.count(),
            'total_comments': Comment.query.count(),
            'total_subscribers': Newsletter.query.filter_by(is_confirmed=True).count()
        }
        recent_posts = Post.query.order_by(Post.date_posted.desc()).limit(10).all()
        return self.render('admin/dashboard.html', stats=stats, recent_posts=recent_posts)

# Custom ModelView with authentication
class SecureModelView(ModelView):
    def is_accessible(self):
        return current_user.is_authenticated and current_user.is_admin

    def inaccessible_callback(self, name, **kwargs):
        flash('You need to be an administrator to access this page.', 'danger')
        return redirect(url_for('login'))

    def _handle_view(self, name, **kwargs):
        if not self.is_accessible():
            return self.inaccessible_callback(name, **kwargs)

    # Add default list template
    list_template = 'admin/model/list.html'
    # Add default edit template
    edit_template = 'admin/model/edit.html'
    # Add default create template
    create_template = 'admin/model/create.html'

# Admin User Form
class UserAdminForm(FlaskForm):
    username = StringField('Username', validators=[DataRequired(), Length(min=2, max=20)])
    email = StringField('Email', validators=[DataRequired(), Email()])
    password = PasswordField('Password', validators=[Optional(), Length(min=6)])
    about_me = TextAreaField('About Me')
    is_admin = BooleanField('Admin')
    is_active = BooleanField('Active')

class UserAdminView(SecureModelView):
    column_list = ['username', 'email', 'is_admin', 'joined_at']
    column_searchable_list = ['username', 'email']
    column_filters = ['is_admin']
    form = UserAdminForm
    column_labels = {
        'username': 'Username',
        'email': 'Email',
        'is_admin': 'Admin',
        'joined_at': 'Joined At',
        'about_me': 'About Me'
    }
    
    def on_model_change(self, form, model, is_created):
        if is_created:
            model.set_password('default123')  # Set a default password for new users
        elif form.password.data:
            model.set_password(form.password.data)

class PostAdminForm(FlaskForm):
    title = StringField('Title', validators=[DataRequired(), Length(max=200)])
    content = TextAreaField('Content', validators=[DataRequired()])
    category_id = SelectField('Category', coerce=int)
    status = SelectField('Status', choices=[
        ('published', 'Published'),
        ('draft', 'Draft'),
        ('scheduled', 'Scheduled')
    ])
    author = SelectField('Author', coerce=int)
    
class PostAdminView(SecureModelView):
    column_list = ['title', 'author', 'category', 'status', 'content', 'views', 'date_posted']
    column_filters = ['status', 'author', 'category']
    column_labels = {
        'date_posted': 'Created At',
        'status': 'Status'
    }
    form = PostAdminForm

    def create_form(self):
        form = super(PostAdminView, self).create_form()
        form.category_id.choices = [(c.id, c.name) for c in Category.query.order_by('name')]
        form.author.choices = [(u.id, u.username) for u in User.query.order_by('username')]
        return form

    def edit_form(self, obj):
        form = super(PostAdminView, self).edit_form(obj)
        form.category_id.choices = [(c.id, c.name) for c in Category.query.order_by('name')]
        form.author.choices = [(u.id, u.username) for u in User.query.order_by('username')]
        return form

    def on_model_change(self, form, model, is_created):
        if is_created:
            model.author = current_user

class CategoryAdminForm(FlaskForm):
    name = StringField('Name', validators=[DataRequired(), Length(max=100)])
    description = TextAreaField('Description')

class CategoryAdminView(SecureModelView):
    column_list = ['name', 'description', 'posts']
    column_searchable_list = ['name', 'description']
    form = CategoryAdminForm
    column_labels = {
        'name': 'Name',
        'description': 'Description',
        'posts': 'Posts'
    }
    
    def on_model_change(self, form, model, is_created):
        model.slug = slugify(model.name)

class CommentAdminForm(FlaskForm):
    content = TextAreaField('Content', validators=[DataRequired()])

class CommentAdminView(SecureModelView):
    column_list = ['content', 'created_at', 'post', 'author']
    column_filters = ['content', 'created_at', 'post', 'author']
    column_searchable_list = ['content']
    column_labels = {
        'created_at': 'Date Posted'
    }
    form_columns = ['content', 'post', 'author']

class TagAdminForm(FlaskForm):
    name = StringField('Name', validators=[DataRequired(), Length(max=50)])
    description = TextAreaField('Description')

class TagAdminView(SecureModelView):
    column_list = ['name', 'description', 'slug']
    column_filters = ['name']
    column_searchable_list = ['name', 'description']
    form = TagAdminForm

    def on_model_change(self, form, model, is_created):
        if not model.slug:
            model.slug = slugify(model.name)

class NewsletterAdminForm(FlaskForm):
    email = EmailField('Email', validators=[DataRequired(), Email()])
    is_confirmed = BooleanField('Confirmed')
    token = StringField('Token', render_kw={'readonly': True})

class NewsletterAdminView(SecureModelView):
    column_list = ['email', 'is_confirmed', 'created_at']
    column_searchable_list = ['email']
    column_filters = ['is_confirmed', 'created_at']
    form = NewsletterAdminForm
    column_labels = {
        'email': 'Email Address',
        'is_confirmed': 'Confirmed',
        'created_at': 'Subscribed On'
    }
    column_formatters = {
        'created_at': lambda v, c, m, p: m.created_at.strftime('%Y-%m-%d %H:%M:%S')
    }

    def on_model_change(self, form, model, is_created):
        if is_created:
            model.token = secrets.token_urlsafe(32)

# Create admin interface
admin = Admin(
    app, 
    name='Flask Blog Admin', 
    template_mode='bootstrap4',
    index_view=MyAdminIndexView()
)
admin.add_view(UserAdminView(User, db.session, name='Users'))
admin.add_view(PostAdminView(Post, db.session, name='Posts'))
admin.add_view(CategoryAdminView(Category, db.session, name='Categories'))
admin.add_view(CommentAdminView(Comment, db.session, name='Comments'))
admin.add_view(TagAdminView(Tag, db.session, name='Tags'))
admin.add_view(NewsletterAdminView(Newsletter, db.session, name='Newsletter'))

@app.route("/make_admin/<int:user_id>")
@admin_required
def make_admin(user_id):
    user = User.query.get_or_404(user_id)
    user.is_admin = True
    db.session.commit()
    flash(f'User {user.username} has been made an admin!', 'success')
    return redirect(url_for('home'))

# Add category routes
@app.route("/category/<int:category_id>")
def category_posts(category_id):
    page = request.args.get('page', 1, type=int)
    category = Category.query.get_or_404(category_id)
    posts = Post.query.filter_by(category=category)\
        .order_by(Post.date_posted.desc())\
        .paginate(page=page, per_page=5)
    return render_template('category_posts.html', 
                         posts=posts, 
                         category=category, 
                         title=f"Posts in {category.name}",
                         **get_sidebar_data())

@app.route("/user/<string:username>")
def user_profile(username):
    page = request.args.get('page', 1, type=int)
    user = User.query.filter_by(username=username).first_or_404()
    posts = Post.query.filter_by(author=user)\
        .order_by(Post.date_posted.desc())\
        .paginate(page=page, per_page=5)
    
    # Get user's comments and likes
    comments = Comment.query.filter_by(user_id=user.id).order_by(Comment.created_at.desc()).all()
    likes = Like.query.filter_by(user_id=user.id).all()
    
    return render_template('user_profile.html', 
                          user=user, 
                          posts=posts, 
                          comments=comments,
                          likes=likes,
                          title=f"{user.username}'s Profile",
                          **get_sidebar_data())

@app.route("/follow/<string:username>")
@login_required
def follow(username):
    user = User.query.filter_by(username=username).first()
    if user is None:
        flash(f'User {username} not found.', 'danger')
        return redirect(url_for('home'))
    if user == current_user:
        flash('You cannot follow yourself!', 'danger')
        return redirect(url_for('user_profile', username=username))
    current_user.follow(user)
    db.session.commit()
    flash(f'You are now following {username}!', 'success')
    return redirect(url_for('user_profile', username=username))

@app.route("/unfollow/<string:username>")
@login_required
def unfollow(username):
    user = User.query.filter_by(username=username).first()
    if user is None:
        flash(f'User {username} not found.', 'danger')
        return redirect(url_for('home'))
    if user == current_user:
        flash('You cannot unfollow yourself!', 'danger')
        return redirect(url_for('user_profile', username=username))
    current_user.unfollow(user)
    db.session.commit()
    flash(f'You have unfollowed {username}.', 'success')
    return redirect(url_for('user_profile', username=username))

# Search form
class SearchForm(FlaskForm):
    q = StringField('Search', validators=[DataRequired()])
    submit = SubmitField('Search')

# Newsletter form
class NewsletterForm(FlaskForm):
    email = StringField('Email', validators=[DataRequired(), Email()])
    name = StringField('Name (Optional)', validators=[Optional(), Length(max=100)])
    submit = SubmitField('Subscribe')

    def validate_email(self, email):
        subscriber = Newsletter.query.filter_by(email=email.data).first()
        if subscriber:
            raise ValidationError('This email is already subscribed to our newsletter.')

# Search route
@app.route("/search")
def search():
    page = request.args.get('page', 1, type=int)
    query = request.args.get('q', '')
    
    if not query:
        return redirect(url_for('home'))
    
    # Search in posts
    posts = Post.query.filter(
        db.or_(
            Post.title.ilike(f'%{query}%'),
            Post.content.ilike(f'%{query}%')
        )
    ).filter_by(status='published').order_by(Post.date_posted.desc())
    
    # Search in tags
    tag_posts = Post.query.join(post_tags).join(Tag).filter(
        Tag.name.ilike(f'%{query}%')
    ).filter_by(status='published')
    
    # Combine results
    posts = posts.union(tag_posts).paginate(page=page, per_page=5)
    
    return render_template('search_results.html', 
                         posts=posts, 
                         query=query, 
                         title=f'Search Results for "{query}"',
                         **get_sidebar_data())

# Tag route
@app.route("/tag/<string:tag_name>")
def tag_posts(tag_name):
    page = request.args.get('page', 1, type=int)
    tag = Tag.query.filter_by(name=tag_name).first_or_404()
    posts = Post.query.join(post_tags).join(Tag).filter(
        Tag.id == tag.id,
        Post.status == 'published'
    ).order_by(Post.date_posted.desc()).paginate(page=page, per_page=5)
    return render_template('tag_posts.html', 
                         posts=posts, 
                         tag=tag, 
                         title=f'Posts tagged with "{tag.name}"',
                         **get_sidebar_data())

# Newsletter routes
@app.route("/newsletter/subscribe", methods=['GET', 'POST'])
def subscribe_newsletter():
    form = NewsletterForm()
    if form.validate_on_submit():
        # Generate confirmation token
        token = secrets.token_urlsafe(32)
        
        # Create new subscriber
        subscriber = Newsletter(
            email=form.email.data,
            name=form.name.data,
            confirmation_token=token
        )
        db.session.add(subscriber)
        db.session.commit()
        
        # In a real application, you would send an email with the confirmation link
        # For this demo, we'll just confirm automatically
        subscriber.is_confirmed = True
        db.session.commit()
        
        flash('Thank you for subscribing to our newsletter!', 'success')
        return redirect(url_for('home'))
    
    return render_template('newsletter_subscribe.html', 
                         title='Subscribe to Newsletter', 
                         form=form,
                         **get_sidebar_data())

@app.route("/newsletter/confirm/<string:token>")
def confirm_newsletter(token):
    subscriber = Newsletter.query.filter_by(confirmation_token=token).first_or_404()
    subscriber.is_confirmed = True
    subscriber.confirmation_token = None
    db.session.commit()
    flash('Your newsletter subscription has been confirmed!', 'success')
    return redirect(url_for('home'))

@app.route("/newsletter/unsubscribe/<string:token>")
def unsubscribe_newsletter(token):
    subscriber = Newsletter.query.filter_by(confirmation_token=token).first_or_404()
    subscriber.is_active = False
    db.session.commit()
    flash('You have been unsubscribed from our newsletter.', 'info')
    return redirect(url_for('home'))

@app.route("/notifications")
@login_required
def notifications():
    page = request.args.get('page', 1, type=int)
    notifications = Notification.query.filter_by(user_id=current_user.id)\
        .order_by(Notification.created_at.desc())\
        .paginate(page=page, per_page=10)
    
    # Mark all notifications as read
    unread_notifications = Notification.query.filter_by(user_id=current_user.id, is_read=False).all()
    for notification in unread_notifications:
        notification.is_read = True
    db.session.commit()
    
    return render_template('notifications.html', 
                          notifications=notifications, 
                          title='Notifications',
                          **get_sidebar_data())

@app.route("/notifications/count")
@login_required
def notification_count():
    count = Notification.query.filter_by(user_id=current_user.id, is_read=False).count()
    return jsonify({'count': count})

@app.route("/comment/<int:comment_id>/edit", methods=['GET', 'POST'])
@login_required
def edit_comment(comment_id):
    comment = Comment.query.get_or_404(comment_id)
    
    # Check if the current user is the author of the comment
    if comment.author != current_user:
        abort(403)
    
    form = CommentForm()
    if form.validate_on_submit():
        comment.content = form.content.data
        db.session.commit()
        flash('Your comment has been updated!', 'success')
        return redirect(url_for('post', post_id=comment.post_id))
    elif request.method == 'GET':
        form.content.data = comment.content
    
    return render_template('edit_comment.html', 
                          title='Edit Comment', 
                          form=form, 
                          comment=comment,
                          **get_sidebar_data())

@app.route("/comment/<int:comment_id>/delete", methods=['POST'])
@login_required
def delete_comment(comment_id):
    comment = Comment.query.get_or_404(comment_id)
    
    # Check if the current user is the author of the comment
    if comment.author != current_user:
        abort(403)
    
    post_id = comment.post_id
    db.session.delete(comment)
    db.session.commit()
    flash('Your comment has been deleted!', 'success')
    return redirect(url_for('post', post_id=post_id))

# Create database tables
with app.app_context():
    db.create_all()
    
    # Create default categories if they don't exist
    categories = [
        Category(name='Technology', description='Posts about technology and programming'),
        Category(name='Lifestyle', description='Posts about daily life and experiences'),
        Category(name='Travel', description='Posts about travel and adventures'),
        Category(name='Food', description='Posts about cooking and dining'),
        Category(name='Other', description='Miscellaneous posts')
    ]
    
    for category in categories:
        if not Category.query.filter_by(name=category.name).first():
            db.session.add(category)
    
    # Create admin user if it doesn't exist
    admin_email = os.environ.get('ADMIN_EMAIL', 'admin@example.com') # Use environment variable or default
    admin_password_plain = os.environ.get('ADMIN_PASSWORD', 'admin123') # Use environment variable or default

    if not User.query.filter_by(email=admin_email).first():
        admin_password = generate_password_hash(admin_password_plain, method='pbkdf2:sha256')
        admin = User(
            username='admin',
            email=admin_email,
            password=admin_password,
            is_admin=True
        )
        db.session.add(admin)
        print("Admin user created successfully!")
    else:
        print("Admin user already exists!")

    # Create default tags
    default_tags = ['Python', 'Flask', 'Web Development', 'Programming', 'Technology']
    for tag_name in default_tags:
        if not Tag.query.filter_by(name=tag_name).first():
            tag = Tag(name=tag_name)
            tag.slug = slugify(tag_name)
            db.session.add(tag)
    
    db.session.commit()

if __name__ == "__main__":
    app.run(debug=True)<|MERGE_RESOLUTION|>--- conflicted
+++ resolved
@@ -499,6 +499,16 @@
         # Ensure parent_id is an integer if provided, otherwise None
         parent_id = int(parent_id_val) if parent_id_val and parent_id_val.isdigit() else None
 
+@app.route("/post/<int:post_id>/comment", methods=['POST'])
+@login_required
+def add_comment(post_id):
+    post = Post.query.get_or_404(post_id)
+    form = CommentForm() # request.form is automatically passed by Flask-WTF
+    if form.validate_on_submit():
+        parent_id_val = form.parent_id.data
+        # Ensure parent_id is an integer if provided, otherwise None
+        parent_id = int(parent_id_val) if parent_id_val and parent_id_val.isdigit() else None
+
         comment = Comment(
             content=form.content.data,
             user_id=current_user.id,
@@ -517,41 +527,9 @@
         else:
             flash('Error posting comment. Please check your input.', 'danger')
 
-<<<<<<< HEAD
     return redirect(url_for('post', post_id=post.id, _anchor='comments-section')) # Redirect to the comments section
-=======
-@app.route("/post/<int:post_id>/comment", methods=['POST'])
-@login_required
-def add_comment(post_id):
-    post = Post.query.get_or_404(post_id)
-    form = CommentForm() # request.form is automatically passed by Flask-WTF
-    if form.validate_on_submit():
-        parent_id_val = form.parent_id.data
-        # Ensure parent_id is an integer if provided, otherwise None
-        parent_id = int(parent_id_val) if parent_id_val and parent_id_val.isdigit() else None
-
-        comment = Comment(
-            content=form.content.data,
-            user_id=current_user.id,
-            post_id=post.id,
-            parent_id=parent_id
-        )
-        db.session.add(comment)
-        db.session.commit()
-        flash('Your comment has been posted!', 'success')
-    else:
-        # Flash form-specific errors or a generic one
-        if form.errors:
-            for field, error_list in form.errors.items():
-                for error in error_list:
-                    flash(f"Error in {getattr(form, field).label.text if hasattr(getattr(form, field), 'label') else field}: {error}", 'danger')
-        else:
-            flash('Error posting comment. Please check your input.', 'danger')
-
-    return redirect(url_for('post', post_id=post.id, _anchor='comments-section')) # Redirect to the comments section
-
-
->>>>>>> 62943a6e
+
+
 @app.route("/post/<int:post_id>/update", methods=['GET', 'POST'])
 @login_required
 def update_post(post_id):
